#! /usr/bin/env python

##################################################
# D-Wave quantum machine instruction "assembler" #
# By Scott Pakin <pakin@lanl.gov>                #
##################################################

<<<<<<< HEAD
from qasm.update import convert_to_ising, assign_chain_strength
from qasm.parse import parse_files, parse_pin
from qasm.cmdline import parse_command_line
from qasm.globals import *
from qasm.utils import *
=======
import qasm
>>>>>>> 049afffd
from collections import defaultdict
from dwave_sapi2.core import solve_ising
from dwave_sapi2.embedding import find_embedding, embed_problem, unembed_answer
from dwave_sapi2.local import local_connection
from dwave_sapi2.remote import RemoteConnection
from dwave_sapi2.util import get_hardware_adjacency, ising_to_qubo, linear_index_to_chimera
import os
import os.path
import math
import random
import re
import string
import sys

# Parse the command line.
<<<<<<< HEAD
cl_args = parse_command_line()
=======
cl_args = qasm.parse_command_line()

# Specify the minimum distinguishable difference between energy readings.
min_energy_delta = 0.005
>>>>>>> 049afffd

# Define a function that creates a new internal symbol.
def new_internal_sym():
    while True:
        sym = "$"
        for i in range(5):
            sym += random.choice(string.lowercase)
        if not qasm.sym2num.has_key(sym):
            return sym

# Define a function that returns the topology of the chimera graph associated
# with a given solver.
def chimera_topology(solver):
    nominal_qubits = solver.properties["num_qubits"]
    couplers = solver.properties["couplers"]
    deltas = [abs(c1 - c2) for c1, c2 in couplers]
    delta_tallies = {d: 0 for d in deltas}
    for d in deltas:
        delta_tallies[d] += 1
        sorted_tallies = sorted(delta_tallies.items(), key=lambda dt: dt[1], reverse=True)
    L = sorted_tallies[0][0]
    M = sorted_tallies[1][0] // (2*L)
    N = (nominal_qubits + 2*L*M - 1) // (2*L*M)
    return L, M, N

# Define a function that maps a pair of qubits to a coupler number a la the dw
# command.
def coupler_number(M, N, L, q1, q2):
    qmin = min(q1, q2)
    qmax = max(q1, q2)
    [[imin, jmin, umin, kmin], [imax, jmax, umax, kmax]] = linear_index_to_chimera([qmin, qmax], M, N, L)
    cell_links = L*L
    if imin == imax and jmin == jmax and umin != umax:
        # Same unit cell
        return cell_links*(imin*M + jmin) + kmin*L + kmax
    total_intra = cell_links*M*N
    if imin == imax and jmin + 1 == jmax and umin == umax and kmin == kmax:
        # Horizontal (same cell row)
        return total_intra + L*(imin*(M - 1) + jmin) + kmin
    total_horiz = (M - 1)*N*L
    if imin + 1 == imax and jmin == jmax and umin == umax and kmin == kmax:
        # Vertical (same cell column)
        return total_intra + total_horiz + L*(imin*M + jmin) + kmin
    raise IndexError("No coupler exists between Q%04d and Q%04d" % (q1, q2))

<<<<<<< HEAD
# Parse the input file(s).
parse_files(cl_args.input)
=======
# Parse the original input file(s) into an internal representation.
qasm.parse_files(cl_args.input)
>>>>>>> 049afffd

# Parse the variable pinnings specified on the command line.  Append these to
# the program.
if cl_args.pin != None:
<<<<<<< HEAD
    for pstr in cl_args.pin:
        parse_pin(pstr)
=======
    qasm.parse_pin(cl_args.pin)
>>>>>>> 049afffd

# Walk the statements in the program, processing each in turn.
for stmt in qasm.program:
    stmt.update_qmi("", qasm.weights, qasm.strengths, qasm.chains, qasm.pinned)

# Store all tallies for later reportage.
logical_stats = {
    "vars":      qasm.next_sym_num + 1,
    "strengths": len(qasm.strengths),
    "eqs":       len(qasm.chains),
    "pins":      len(qasm.pinned)
}

# Convert from QUBO to Ising in case the solver doesn't support QUBO problems.
if cl_args.qubo:
<<<<<<< HEAD
    convert_to_ising()

# Define a strength for each user-specified chain, and assign strengths
# to those chains.
assign_chain_strength(cl_args.chain_strength, cl_args.qubo)
=======
    qasm.convert_to_ising()

# Define a strength for each user-specified chain, and assign strengths
# to those chains.
qasm.assign_chain_strength(cl_args.chain_strength, cl_args.qubo)
>>>>>>> 049afffd

# Define a strength for each user-specified pinned variable.
qasm.assign_pin_strength(cl_args.pin_strength, cl_args.qubo)

# Output the chain and pin strengths.
if cl_args.verbose >= 1:
    sys.stderr.write("Computed the following strengths:\n\n")
    sys.stderr.write("    chain: %7.4f\n" % qasm.chain_strength)
    sys.stderr.write("    pin:   %7.4f\n" % qasm.pin_strength)
    sys.stderr.write("\n")

# Use a helper bit to help pin values to true or false.  A helper bit isn't
# strictly necessary, but I'm thinking it'll emphasize the pin more than a
# single point weight.  We recycle the coupler strength to set the pin
# strength.
for q_user, b in qasm.pinned:
    q_helper = qasm.symbol_to_number(new_internal_sym())
    q1, q2 = q_helper, q_user
    if q1 > q2:
        q1, q2 = q2, q1
    if b:
        qasm.weights[q_helper] += qasm.pin_strength/2.0
        qasm.weights[q_user] += qasm.pin_strength
        qasm.strengths[(q1, q2)] += -qasm.pin_strength/2.0
    else:
        qasm.weights[q_helper] += qasm.pin_strength/2.0
        qasm.weights[q_user] += -qasm.pin_strength
        qasm.strengths[(q1, q2)] += qasm.pin_strength/2.0

# Convert chains to aliases where possible.
if cl_args.O:
    # Say what we're about to do
    if cl_args.verbose >= 2:
        sys.stderr.write("Replaced chains of equally weighted qubits with aliases:\n\n")
        sys.stderr.write("  %6d logical qubits before optimization\n" % (qasm.next_sym_num + 1))

    # Identify all chains that can be converted to aliases.
    num2allsyms = [[] for _ in range(len(qasm.sym2num))]
    for s, n in qasm.sym2num.items():
        num2allsyms[n].append(s)
    make_aliases = []
    for q1, q2 in qasm.chains:
        if qasm.weights[q1] == qasm.weights[q2]:
            make_aliases.append((q1, q2))
    make_aliases.sort(reverse=True, key=lambda qs: (qs[1], qs[0]))

    # Replace each chain in make_aliases with an alias.  Work in reverse order
    # of qubit number and shift all greater qubit numbers downward.
    for q1, q2 in make_aliases:
        # Map q2's symbolic names to q1's.  Shift everything above q2 downwards.
        alias_qasm.sym2num = {}
        for s, sq in qasm.sym2num.items():
            if sq == q2:
                sq = q1
            elif sq > q2:
                sq -= 1
            alias_qasm.sym2num[s] = sq
        qasm.sym2num = alias_qasm.sym2num

        # Elide q2 from the list of weights.
        alias_weights = defaultdict(lambda: 0.0)
        for wq, wt in qasm.weights.items():
            if wq == q2:
                continue
            if wq > q2:
                wq -= 1
            if wt != 0.0:
                alias_weights[wq] = wt
        alias_weights[q1] += qasm.weights[q2]   # Conserve overall energy.
        qasm.weights = alias_weights

        # Replace q2 with q1 in all strengths.  Shift everything above q2
        # downwards.
        alias_strengths = defaultdict(lambda: 0.0)
        for (sq1, sq2), wt in qasm.strengths.items():
            if sq1 == q2:
                sq1 = q1
            if sq1 > q2:
                sq1 -= 1
            if sq2 == q2:
                sq2 = q1
            if sq2 > q2:
                sq2 -= 1
            if sq1 != sq2:
                alias_strengths[(sq1, sq2)] = wt
        qasm.strengths = alias_strengths

        # Replace q2 with q1 in all strengths.  Shift everything above q2
        # downwards.
        alias_chains = {}
        for cq1, cq2 in qasm.chains.keys():
            if cq1 == q2:
                cq1 = q1
            if cq1 > q2:
                cq1 -= 1
            if cq2 == q2:
                cq2 = q1
            if cq2 > q2:
                cq2 -= 1
            if cq1 != cq2:
                alias_chains[(cq1, cq2)] = None
        qasm.chains = alias_chains

        # Replace q2 with q1 in all pinned qubits.  Shift everything above q2
        # downwards.
        alias_pinned = []
        for pq, b in qasm.pinned:
            if pq == q2:
                pq = q1
            if pq > q2:
                pq -= 1
            alias_pinned.append((pq, b))
        qasm.pinned = alias_pinned

        # We now have one fewer symbol.
        qasm.next_sym_num -= 1

    # Summarize what we just did.
    if cl_args.verbose >= 2:
        sys.stderr.write("  %6d logical qubits after optimization\n\n" % (qasm.next_sym_num + 1))

# This is a good time to update our logical statistics.
logical_stats["vars"] = qasm.next_sym_num + 1

# Complain if we have no weights and no strengths.
if len(qasm.weights) == 0 and len(qasm.strengths) == 0:
    abend("Nothing to do (no weights or strengths specified)")

# Output a normalized input file.
if cl_args.verbose >= 2:
    # Weights
    sys.stderr.write("Canonicalized the input file:\n\n")
    for q in sorted(qasm.weights.keys()):
        sys.stderr.write("    q%d %.20g\n" % (q + 1, qasm.weights[q]))
    sys.stderr.write("\n")

    # Chains
    if len(qasm.chains) > 0:
        for qs in sorted(qasm.chains.keys()):
            sys.stderr.write("    q%d = q%d\n" % (qs[0], qs[1]))
        sys.stderr.write("\n")

    # Strengths (those that are not chains)
    for qs in sorted(qasm.strengths.keys()):
        if not qasm.chains.has_key(qs):
            sys.stderr.write("    q%d q%d %.20g\n" % (qs[0] + 1, qs[1] + 1, qasm.strengths[qs]))
    sys.stderr.write("\n")

    # Map each canonicalized name to one or more original symbols.
    canon2syms = [[] for _ in range(len(qasm.sym2num))]
    max_sym_name_len = 8
    for s, n in qasm.sym2num.items():
        canon2syms[n].append(s)
        max_sym_name_len = max(max_sym_name_len, len(repr(canon2syms[n])) - 1)

    # Output the mapping we just computed.
    sys.stderr.write("Constructed a key to the above:\n\n")
    sys.stderr.write("    Canonical  %-*s\n" % (max_sym_name_len, "Original"))
    sys.stderr.write("    ---------  %s\n" % ("-" * max_sym_name_len))
    for i in range(len(canon2syms)):
        if canon2syms[i] == []:
            continue
        name_list = string.join(sorted(canon2syms[i]))
        sys.stderr.write("    q%-8d  %s\n" % (i + 1, name_list))
    sys.stderr.write("\n")

# Establish a connection to the D-Wave, and use this to talk to a solver.  We
# rely on the qOp infrastructure to set the environment variables properly.
try:
    url = os.environ["DW_INTERNAL__HTTPLINK"]
    token = os.environ["DW_INTERNAL__TOKEN"]
    conn = RemoteConnection(url, token)
except KeyError:
    url = "<local>"
    token = "<N/A>"
    conn = local_connection
except IOError as e:
    abend("Failed to establish a remote connection (%s)" % e)
try:
    solver_name = os.environ["DW_INTERNAL__SOLVER"]
except:
    # Solver was not specified: Use the first available solver.
    solver_name = conn.solver_names()[0]
try:
    solver = conn.get_solver(solver_name)
except KeyError:
    abend("Failed to find solver %s on connection %s" % (solver_name, url))

# Output most or all solver properties.
if cl_args.verbose >= 1:
    # Determine the width of the widest key.
    max_key_len = len("Parameter")
    ext_solver_properties = {}
    try:
        L, M, N = chimera_topology(solver)
        ext_solver_properties["chimera_toplogy_M_N_L"] = [M, N, L]
    except KeyError:
        pass
    ext_solver_properties.update(solver.properties)
    solver_props = ext_solver_properties.keys()
    solver_props.sort()
    for k in solver_props:
        max_key_len = max(max_key_len, len(k))

    # Output either "short" values (if verbose = 1) or all values (if
    # verbose > 1).
    short_value_len = 70 - max_key_len
    sys.stderr.write("Encountered the following solver properties:\n\n")
    sys.stderr.write("    %-*s  Value\n" % (max_key_len, "Parameter"))
    sys.stderr.write("    %s  -----\n" % ("-" * max_key_len))
    for k in solver_props:
        val_str = repr(ext_solver_properties[k])
        if cl_args.verbose >= 2 or len(val_str) <= short_value_len:
            sys.stderr.write("    %-*s  %s\n" % (max_key_len, k, val_str))
    sys.stderr.write("\n")

# Find an embedding of the problem.
edges = qasm.strengths.keys()
edges.sort()
try:
    hw_adj = get_hardware_adjacency(solver)
except KeyError:
    # The Ising heuristic solver is an example of a solver that lacks a fixed
    # hardware representation.  We therefore assert that the hardware exactly
    # matches the problem'input graph.
    hw_adj = edges
if cl_args.verbose >= 2:
    sys.stderr.write("Embedding the logical adjacency within the physical topology.\n\n")
    stdout_fd = os.dup(sys.stdout.fileno())
    os.dup2(sys.stderr.fileno(), sys.stdout.fileno())
    embedding = find_embedding(edges, hw_adj, verbose=1)
    os.dup2(stdout_fd, sys.stdout.fileno())
    sys.stderr.write("\n")
else:
    embedding = find_embedding(edges, hw_adj, verbose=0)
if embedding == []:
    # We received an empty embedding.  I've seen this happen with the
    # ising-heuristic solver.  A workaround seems to be to fabricate a trivial
    # embedding in which logical qubit X maps to physical qubit X.
    embedding = [[q] for q in range(qasm.next_sym_num + 1)]

# Embed the problem using the embedding we found.
try:
    h_range = solver.properties["h_range"]
    j_range = solver.properties["j_range"]
except KeyError:
    h_range = [-1.0, 1.0]
    j_range = [-1.0, 1.0]
weight_list = [qasm.weights[q] for q in range(qasm.next_sym_num + 1)]
smearable = any([s != 0.0 for s in qasm.strengths.values()])
try:
    [new_weights, new_strengths, new_chains, new_embedding] = embed_problem(
        weight_list, qasm.strengths, embedding, hw_adj, True, smearable, h_range, j_range)
except ValueError as e:
    abend("Failed to embed the problem in the solver (%s)" % e)

# If told to optimize the layout, iteratively search for a better embedding.
if cl_args.O:
    try:
        # Say what we're about to do
        if cl_args.verbose >= 2:
            sys.stderr.write("Optimizing the embedding.\n\n")

        # Determine the edges of a rectangle of cells we want to use.
        L, M, N = chimera_topology(solver)
        L2 = 2*L
        ncells = (qasm.next_sym_num + 1) // L2
        edgey = max(int(math.sqrt(ncells)), 1)
        edgex = max((ncells + edgey - 1) // edgey, 1)

        # Repeatedly expand edgex and edgey until the embedding works.
        while edgex < M and edgey < N:
            # Retain adjacencies only within the rectangle.
            alt_hw_adj = []
            for q1, q2 in hw_adj:
                c1 = q1//L2
                if c1 % M >= edgex:
                    continue
                if c1 // M >= edgey:
                    continue
                c2 = q2//L2
                if c2 % M >= edgex:
                    continue
                if c2 // M >= edgey:
                    continue
                alt_hw_adj.append((q1, q2))
            alt_hw_adj = set(alt_hw_adj)

            # Embed again.
            try:
                if cl_args.verbose >= 2:
                    sys.stderr.write("  Trying a %dx%d unit-cell embedding ... " % (edgex, edgey))
                alt_embedding = find_embedding(edges, alt_hw_adj, verbose=0)
                [new_weights, new_strengths, new_chains, new_embedding] = embed_problem(
                    weight_list, qasm.strengths, alt_embedding, alt_hw_adj, True, True, h_range, j_range)
                if cl_args.verbose >= 2:
                    sys.stderr.write("succeeded\n")
                break  # Success!
            except ValueError as e:
                # Failure -- increase edgex or edgey and try again.
                if cl_args.verbose >= 2:
                    sys.stderr.write("failed\n")
                if edgex < edgey:
                    edgex += 1
                else:
                    edgey += 1
    except KeyError:
        if cl_args.verbose >= 2:
            sys.stderr.write("  - Failed to query the machine topology for embedding parameters\n")
    if cl_args.verbose >= 2:
        sys.stderr.write("\n")

# Set all chains to the user-specified strength then combine
# user-specified chains with embedder-created chains.
new_chains = {c: qasm.chain_strength for c in new_chains.keys()}
combined_strengths = new_strengths.copy()
combined_strengths.update(new_chains)
if cl_args.verbose >= 2:
    sys.stderr.write("Introduced the following new chains:\n\n")
    if len(new_chains) == 0:
        sys.stderr.write("    [none]\n")
    else:
        for c in new_chains:
            num1, num2 = c
            if num1 > num2:
                num1, num2 = num2, num1
            sys.stderr.write("    %4d = %4d\n" % (num1, num2))
    sys.stderr.write("\n")

# Map each logical qubit to one or more symbols.
num2syms = [[] for _ in range(len(qasm.sym2num))]
max_sym_name_len = 7
for s, n in qasm.sym2num.items():
    if cl_args.verbose >= 2 or "$" not in s:
        num2syms[n].append(s)
    max_sym_name_len = max(max_sym_name_len, len(repr(num2syms[n])) - 1)

# Output the embedding.
if cl_args.verbose >= 1:
    sys.stderr.write("Established a mapping from logical to physical qubits:\n\n")
    sys.stderr.write("    Logical  %-*s  Physical\n" % (max_sym_name_len, "Name(s)"))
    sys.stderr.write("    -------  %s  --------\n" % ("-" * max_sym_name_len))
    for i in range(len(new_embedding)):
        if num2syms[i] == []:
            continue
        name_list = string.join(sorted(num2syms[i]))
        phys_list = string.join(["%4d" % e for e in sorted(new_embedding[i])])
        sys.stderr.write("    %7d  %-*s  %s\n" % (i, max_sym_name_len, name_list, phys_list))
    sys.stderr.write("\n")
else:
    # Even at zero verbosity, we still note the logical-to-physical mapping.
    log2phys_comments = []
    for i in range(len(new_embedding)):
        if num2syms[i] == []:
            continue
        name_list = string.join(num2syms[i])
        phys_list = string.join(["%d" % e for e in sorted(new_embedding[i])])
        log2phys_comments.append("# %s --> %s" % (name_list, phys_list))
    log2phys_comments.sort()
    sys.stderr.write("\n".join(log2phys_comments) + "\n")

# Output some statistics about the embedding.
if cl_args.verbose >= 1:
    # Output a table.
    phys_wts = [elt for lst in new_embedding for elt in lst]
    sys.stderr.write("Computed the following statistics of the logical-to-physical mapping:\n\n")
    sys.stderr.write("    Type      Metric          Value\n")
    sys.stderr.write("    --------  --------------  -----\n")
    sys.stderr.write("    Logical   Variables       %5d\n" % logical_stats["vars"])
    sys.stderr.write("    Logical   Strengths       %5d\n" % logical_stats["strengths"])
    sys.stderr.write("    Logical     Equivalences  %5d\n" % logical_stats["eqs"])
    sys.stderr.write("    Logical     Pins          %5d\n" % logical_stats["pins"])
    sys.stderr.write("    Physical  Qubits          %5d\n" % len(phys_wts))
    sys.stderr.write("    Physical  Couplers        %5d\n" % len(combined_strengths))
    sys.stderr.write("    Physical    Chains        %5d\n" % len(new_chains))
    sys.stderr.write("\n")

    # Output some additional chain statistics.
    chain_lens = [len(c) for c in new_embedding]
    max_chain_len = 0
    if chain_lens != []:
        max_chain_len = max(chain_lens)
    num_max_chains = len([l for l in chain_lens if l == max_chain_len])
    sys.stderr.write("    Maximum chain length = %d (occurrences = %d)\n\n" % (max_chain_len, num_max_chains))

# Manually scale the weights and strengths so Qubist doesn't complain.
old_cap = max([abs(w) for w in new_weights + combined_strengths.values()])
new_cap = min(-h_range[0], h_range[1], -j_range[0], j_range[1])
if old_cap == 0.0:
    # Handle the obscure case of a zero old_cap.
    old_cap = new_cap
new_weights = [w*new_cap/old_cap for w in new_weights]
combined_strengths = {js: w*new_cap/old_cap for js, w in combined_strengths.items()}
if cl_args.verbose >= 1 and old_cap != new_cap:
    sys.stderr.write("Scaling weights and strengths from [%.10g, %.10g] to [%.10g, %.10g].\n\n" % (-old_cap, old_cap, -new_cap, new_cap))

# Output a file in any of a variety of formats.
if cl_args.output != "<stdout>" or not cl_args.run:
    # Open the output file.
    if cl_args.output == "<stdout>":
        outfile = sys.stdout
    else:
        try:
            outfile = open(cl_args.output, "w")
        except IOError:
            abend('Failed to open %s for output' % cl_args.output)

    # Convert from Ising back to QUBO if --qubo was specified or if we're
    # outputting in dw format, which expects QUBO coefficients.
    if cl_args.qubo or cl_args.format == "dw":
        qmatrix, _ = ising_to_qubo(new_weights, combined_strengths)
        output_weights = [0] * len(new_weights)
        for (q1, q2), wt in qmatrix.items():
            if q1 == q2:
                output_weights[q1] = wt
        output_strengths = {(q1, q2): wt for (q1, q2), wt in qmatrix.items() if q1 != q2}
    else:
        output_weights = new_weights
        output_strengths = combined_strengths

    # Output the weights and strengths in the specified format.
    if cl_args.format == "qubist":
        # Output the data in Qubist format.
        data = []
        for q in range(len(new_weights)):
            if output_weights[q] != 0.0:
                data.append("%d %d %.10g" % (q, q, output_weights[q]))
        for sp, str in output_strengths.items():
            if str != 0.0:
                data.append("%d %d %.10g" % (sp[0], sp[1], str))

        # Output the header and data in Qubist format.
        try:
            num_qubits = solver.properties["num_qubits"]
        except KeyError:
            # The Ising heuristic solver is an example of a solver that lacks a
            # fixed hardware representation.  We therefore assert that the number
            # of qubits is exactly the number of qubits we require.
            num_qubits = len(new_weights)
        outfile.write("%d %d\n" % (num_qubits, len(data)))
        for d in data:
            outfile.write("%s\n" % d)
    elif cl_args.format == "dw":
        # Output weights and strengths in dw format.
        try:
            L, M, N = chimera_topology(solver)
        except KeyError:
            abend("Failed to query the chimera topology")
        wdata = []
        for q in range(len(new_weights)):
            if output_weights[q] != 0.0:
                wdata.append("Q%0d <== %.25g" % (q, output_weights[q]))
        wdata.sort()
        sdata = []
        for sp, str in output_strengths.items():
            if str != 0.0:
                coupler = coupler_number(M, N, L, sp[0], sp[1])
                sdata.append("C%04d <== %.25g" % (coupler, str))
        sdata.sort()
        outfile.write("\n".join(wdata + sdata) + "\n")
    elif cl_args.format == "qbsolv":
        # Output weights and strengths in qbsolv format.
        nonzero_strengths = [s for s in output_strengths.values() if s != 0.0]
        outfile.write("p qubo 0 %d %d %d\n" % (len(output_weights), len(output_weights), len(nonzero_strengths)))
        for q in range(len(output_weights)):
            outfile.write("%d %d %.10g\n" % (q, q, output_weights[q]))
        for qs in sorted(output_strengths.keys()):
            s = output_strengths[qs]
            if s != 0.0:
                outfile.write("%d %d %.10g\n" % (qs[0], qs[1], s))

    # Close the output file.
    if cl_args.output != "<stdout>":
        outfile.close()

# If we weren't told to run anything we can exit now.
if not cl_args.run:
    sys.exit(0)

# Submit the problem to the D-Wave.
if cl_args.verbose >= 1:
    sys.stderr.write("Submitting the problem to the %s solver.\n\n" % solver_name)
solver_params = dict(chains=new_embedding, num_reads=cl_args.samples, annealing_time=cl_args.anneal_time)
while True:
    # Repeatedly remove parameters the particular solver doesn't like until it
    # actually works -- or fails for a different reason.
    try:
        answer = solve_ising(solver, new_weights, combined_strengths, **solver_params)
        break
    except ValueError as e:
        # Is there a better way to extract the failing symbol than a regular
        # expression match?
        bad_name = re.match(r'"(.*?)"', str(e))
        if bad_name == None:
            raise e
        del solver_params[bad_name.group(1)]
    except RuntimeError as e:
        abend(e)
final_answer = unembed_answer(answer["solutions"], new_embedding, broken_chains="discard")

# Output solver timing information.
if cl_args.verbose >= 1:
    try:
        timing_info = answer["timing"].items()
        sys.stderr.write("    %-30s %-10s\n" % ("Measurement", "Value (us)"))
        sys.stderr.write("    %s %s\n" % ("-" * 30, "-" * 10))
        for timing_value in timing_info:
            sys.stderr.write("    %-30s %10d\n" % timing_value)
        sys.stderr.write("\n")
    except KeyError:
        # Not all solvers provide timing information.
        pass

# Define a class to represent a valid solution.
class ValidSolution:
    "Represent a valid ground state of a spin system."

    def __init__(self, soln, energy):
        self.solution = soln
        self.energy = energy
        self.names = []   # List of names for each named row
        self.spins = []   # Spin for each named row
        self.id = 0       # Map from spins to an int
        for q in range(len(soln)):
            if num2syms[q] == []:
                continue
            self.names.append(string.join(num2syms[q]))
            self.spins.append(soln[q])
            self.id = self.id*2 + soln[q]

# Define a function that says whether an answer contains no broken pins and no
# broken (user-specified) chains.
def answer_is_intact(answer):
    # Reject broken pins.
    bool2spin = [-1, +1]
    for pnum, pin in qasm.pinned:
        if answer[pnum] != bool2spin[pin]:
            return False

    # Reject broken chains.
    for q1, q2 in qasm.chains.keys():
        if answer[q1] != answer[q2]:
            return False

    # The answer looks good!
    return True

# Determine the set of solutions to output.
final_answer = [a for a in final_answer if answer_is_intact(a)]
if len(final_answer) == 0:
    print "No valid solutions found,"
    sys.exit(0)
energies = answer["energies"]
n_low_energies = len([e for e in energies if abs(e - energies[0]) < min_energy_delta])
if cl_args.verbose >= 2:
    n_solns_to_output = len(final_answer)
else:
    n_solns_to_output = min(n_low_energies, len(final_answer))
id2solution = {}   # Map from an int to a solution
for snum in range(n_solns_to_output):
    soln = ValidSolution(final_answer[snum], energies[snum])
    if not id2solution.has_key(soln.id):
        id2solution[soln.id] = soln

# Output information about the raw solutions.
if cl_args.verbose >= 1:
    sys.stderr.write("Number of solutions found:\n\n")
    sys.stderr.write("    %6d total\n" % len(energies))
    sys.stderr.write("    %6d with no broken chains or broken pins\n" % len(final_answer))
    sys.stderr.write("    %6d in the ground state\n" % n_low_energies)
    sys.stderr.write("    %6d excluding duplicate variable assignments\n" % len(id2solution))
    sys.stderr.write("\n")

# Output energy tallies.  We first recompute these because some entries seem to
# be multiply listed.
if cl_args.verbose >= 2:
    tallies = answer["num_occurrences"]
    new_energy_tallies = {}
    for i in range(len(energies)):
        e = float(energies[i])
        t = int(tallies[i])
        try:
            new_energy_tallies[e] += t
        except KeyError:
            new_energy_tallies[e] = t
    new_energies = new_energy_tallies.keys()
    new_energies.sort()
    sys.stderr.write("Energy histogram:\n\n")
    sys.stderr.write("    Energy      Tally\n")
    sys.stderr.write("    ----------  ------\n")
    for e in new_energies:
        sys.stderr.write("    %10.4f  %6d\n" % (e, new_energy_tallies[e]))
    sys.stderr.write("\n")

# Output to standard output (regardless of --output) the solutions with no
# broken chains.
bool_str = {-1: "False", +1: "True"}
sorted_solns = [id2solution[s] for s in sorted(id2solution.keys())]
for snum in range(len(sorted_solns)):
    print "Solution #%d (energy = %.2f):\n" % (snum + 1, sorted_solns[snum].energy)
    print "    %-*s  Spin  Boolean" % (max_sym_name_len, "Name(s)")
    print "    %s  ----  -------" % ("-" * max_sym_name_len)
    soln = sorted_solns[snum]
    output_lines = []
    for q in range(len(soln.spins)):
        names = soln.names[q]
        spin = soln.spins[q]
        output_lines.append("    %-*s  %+4d  %-7s" % (max_sym_name_len, names, spin, bool_str[spin]))
    output_lines.sort()
    print "\n".join(output_lines), "\n"<|MERGE_RESOLUTION|>--- conflicted
+++ resolved
@@ -5,15 +5,7 @@
 # By Scott Pakin <pakin@lanl.gov>                #
 ##################################################
 
-<<<<<<< HEAD
-from qasm.update import convert_to_ising, assign_chain_strength
-from qasm.parse import parse_files, parse_pin
-from qasm.cmdline import parse_command_line
-from qasm.globals import *
-from qasm.utils import *
-=======
 import qasm
->>>>>>> 049afffd
 from collections import defaultdict
 from dwave_sapi2.core import solve_ising
 from dwave_sapi2.embedding import find_embedding, embed_problem, unembed_answer
@@ -29,14 +21,10 @@
 import sys
 
 # Parse the command line.
-<<<<<<< HEAD
-cl_args = parse_command_line()
-=======
 cl_args = qasm.parse_command_line()
 
 # Specify the minimum distinguishable difference between energy readings.
 min_energy_delta = 0.005
->>>>>>> 049afffd
 
 # Define a function that creates a new internal symbol.
 def new_internal_sym():
@@ -82,23 +70,13 @@
         return total_intra + total_horiz + L*(imin*M + jmin) + kmin
     raise IndexError("No coupler exists between Q%04d and Q%04d" % (q1, q2))
 
-<<<<<<< HEAD
-# Parse the input file(s).
-parse_files(cl_args.input)
-=======
 # Parse the original input file(s) into an internal representation.
 qasm.parse_files(cl_args.input)
->>>>>>> 049afffd
 
 # Parse the variable pinnings specified on the command line.  Append these to
 # the program.
 if cl_args.pin != None:
-<<<<<<< HEAD
-    for pstr in cl_args.pin:
-        parse_pin(pstr)
-=======
     qasm.parse_pin(cl_args.pin)
->>>>>>> 049afffd
 
 # Walk the statements in the program, processing each in turn.
 for stmt in qasm.program:
@@ -114,19 +92,11 @@
 
 # Convert from QUBO to Ising in case the solver doesn't support QUBO problems.
 if cl_args.qubo:
-<<<<<<< HEAD
-    convert_to_ising()
-
-# Define a strength for each user-specified chain, and assign strengths
-# to those chains.
-assign_chain_strength(cl_args.chain_strength, cl_args.qubo)
-=======
     qasm.convert_to_ising()
 
 # Define a strength for each user-specified chain, and assign strengths
 # to those chains.
 qasm.assign_chain_strength(cl_args.chain_strength, cl_args.qubo)
->>>>>>> 049afffd
 
 # Define a strength for each user-specified pinned variable.
 qasm.assign_pin_strength(cl_args.pin_strength, cl_args.qubo)
